name: "CodeQL Advanced"

on:
  push:
    branches: ["main"]
  pull_request:
    branches: ["main"]
  schedule:
    - cron: "41 16 * * 1"

jobs:
  analyze:
    name: Analyze (${{ matrix.language }})
    # Runner size impacts CodeQL analysis time. To learn more, please see:
    #   - https://gh.io/recommended-hardware-resources-for-running-codeql
    #   - https://gh.io/supported-runners-and-hardware-resources
    #   - https://gh.io/using-larger-runners (GitHub.com only)
    # Consider using larger runners or machines with greater resources for possible analysis time improvements.
    runs-on: ${{ (matrix.language == 'swift' && 'macos-latest') || 'ubuntu-latest' }}
    permissions:
      # required for all workflows
      security-events: write

      # required to fetch internal or private CodeQL packs
      packages: read

      # only required for workflows in private repositories
      actions: read
      contents: read

    strategy:
      fail-fast: false
      matrix:
        include:
          - language: go
            build-mode: manual
          - language: javascript-typescript
            build-mode: none
        # CodeQL supports the following values keywords for 'language': 'c-cpp', 'csharp', 'go', 'java-kotlin', 'javascript-typescript', 'python', 'ruby', 'swift'
        # Use `c-cpp` to analyze code written in C, C++ or both
        # Use 'java-kotlin' to analyze code written in Java, Kotlin or both
        # Use 'javascript-typescript' to analyze code written in JavaScript, TypeScript or both
        # To learn more about changing the languages that are analyzed or customizing the build mode for your analysis,
        # see https://docs.github.com/en/code-security/code-scanning/creating-an-advanced-setup-for-code-scanning/customizing-your-advanced-setup-for-code-scanning.
        # If you are analyzing a compiled language, you can modify the 'build-mode' for that language to customize how
        # your codebase is analyzed, see https://docs.github.com/en/code-security/code-scanning/creating-an-advanced-setup-for-code-scanning/codeql-code-scanning-for-compiled-languages
    steps:
      - name: Checkout repository
        uses: actions/checkout@v4

      # Initializes the CodeQL tools for scanning.
      - name: Initialize CodeQL
        uses: github/codeql-action/init@v3
        with:
          languages: ${{ matrix.language }}
          build-mode: ${{ matrix.build-mode }}
          # If you wish to specify custom queries, you can do so here or in a config file.
          # By default, queries listed here will override any specified in a config file.
          # Prefix the list here with "+" to use these queries and those in the config file.

          # For more details on CodeQL's query packs, refer to: https://docs.github.com/en/code-security/code-scanning/automatically-scanning-your-code-for-vulnerabilities-and-errors/configuring-code-scanning#using-queries-in-ql-packs
          # queries: security-extended,security-and-quality

      - if: ${{ matrix.build-mode == 'manual' }}
        name: Build Templ
        run: |
<<<<<<< HEAD
          go install github.com/a-h/templ/cmd/templ@latest
          templ generate
=======
          echo 'go install github.com/a-h/templ/cmd/templ@latest'
          echo 'templ generate'
>>>>>>> 00d90815

      - name: Perform CodeQL Analysis
        uses: github/codeql-action/analyze@v3
        with:
          category: "/language:${{matrix.language}}"<|MERGE_RESOLUTION|>--- conflicted
+++ resolved
@@ -64,13 +64,9 @@
       - if: ${{ matrix.build-mode == 'manual' }}
         name: Build Templ
         run: |
-<<<<<<< HEAD
           go install github.com/a-h/templ/cmd/templ@latest
           templ generate
-=======
-          echo 'go install github.com/a-h/templ/cmd/templ@latest'
-          echo 'templ generate'
->>>>>>> 00d90815
+
 
       - name: Perform CodeQL Analysis
         uses: github/codeql-action/analyze@v3
