--- conflicted
+++ resolved
@@ -35,11 +35,7 @@
 RUN CGO_ENABLED=0 GOOS=$TARGETOS GOARCH=$TARGETARCH go build -a -installsuffix cgo -ldflags "-X main.version=${VERSION}" -o dist/kiosk .
 
 # Release
-<<<<<<< HEAD
-FROM --platform=$BUILDPLATFORM alpine:latest
-=======
 FROM alpine:3.22.2
->>>>>>> 41fd6d98
 
 ENV TZ=Europe/London
 
