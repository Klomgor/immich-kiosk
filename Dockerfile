# Builder
<<<<<<< HEAD
FROM --platform=$BUILDPLATFORM golang:1.24.3-alpine AS build
=======
FROM --platform=$BUILDPLATFORM golang:1.24.2-alpine AS build
>>>>>>> a73f61e8

ARG VERSION=demo
ARG TARGETOS
ARG TARGETARCH

WORKDIR /app

COPY . .

RUN go mod download
RUN go tool templ generate

RUN CGO_ENABLED=0 GOOS=$TARGETOS GOARCH=$TARGETARCH go build -a -installsuffix cgo -ldflags "-X main.version=${VERSION}" -o dist/kiosk .

# Release
FROM  alpine:latest

ENV TZ=Europe/London

ENV TERM=xterm-256color
ENV DEBUG_COLORS=true
ENV COLORTERM=truecolor

RUN apk update && apk add --no-cache tzdata ca-certificates && update-ca-certificates

WORKDIR /

COPY --from=build /app/demo.config.yaml .
COPY --from=build /app/dist/kiosk .

ENTRYPOINT ["/kiosk"]<|MERGE_RESOLUTION|>--- conflicted
+++ resolved
@@ -1,9 +1,5 @@
 # Builder
-<<<<<<< HEAD
 FROM --platform=$BUILDPLATFORM golang:1.24.3-alpine AS build
-=======
-FROM --platform=$BUILDPLATFORM golang:1.24.2-alpine AS build
->>>>>>> a73f61e8
 
 ARG VERSION=demo
 ARG TARGETOS
