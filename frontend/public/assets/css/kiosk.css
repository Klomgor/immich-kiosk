/* src/css/vars.css */
:root {
  --light-grey: #f7f9f8;
  --cool-grey: #333460;
  --mint-green: #1ed2bb;
  --yellow: #e7e65f;
  --z-below: -1;
  --z-base: 0;
  --z-clock: 100;
  --z-progress: 150;
  --z-sleep: 200;
  --z-sleep-clock: 300;
  --z-interaction: 400;
  --z-overlay: 500;
  --z-navigation: 600;
  --z-offline: 700;
  --fade-gradient:
    hsla(0, 0%, 0%, 0.59) 0%,
    hsla(0, 0%, 0%, 0.582) 5.2%,
    hsla(0, 0%, 0%, 0.561) 10.9%,
    hsla(0, 0%, 0%, 0.529) 16.9%,
    hsla(0, 0%, 0%, 0.487) 23.3%,
    hsla(0, 0%, 0%, 0.437) 29.9%,
    hsla(0, 0%, 0%, 0.382) 36.8%,
    hsla(0, 0%, 0%, 0.324) 43.8%,
    hsla(0, 0%, 0%, 0.266) 51%,
    hsla(0, 0%, 0%, 0.208) 58.2%,
    hsla(0, 0%, 0%, 0.153) 65.4%,
    hsla(0, 0%, 0%, 0.103) 72.6%,
    hsla(0, 0%, 0%, 0.061) 79.7%,
    hsla(0, 0%, 0%, 0.029) 86.7%,
    hsla(0, 0%, 0%, 0.008) 93.5%,
    hsla(0, 0%, 0%, 0) 100%;
}

/* src/css/fonts.css */
@font-face {
  font-family: "Barlow";
  font-style: normal;
  font-weight: 400;
  font-display: swap;
  src: url(/assets/fonts/7cHpv4kjgoGqM7E_A8s5ynghnQci.woff2) format("woff2");
  unicode-range:
    U+0102-0103,
    U+0110-0111,
    U+0128-0129,
    U+0168-0169,
    U+01A0-01A1,
    U+01AF-01B0,
    U+0300-0301,
    U+0303-0304,
    U+0308-0309,
    U+0323,
    U+0329,
    U+1EA0-1EF9,
    U+20AB;
}
@font-face {
  font-family: "Barlow";
  font-style: normal;
  font-weight: 400;
  font-display: swap;
  src: url(/assets/fonts/7cHpv4kjgoGqM7E_Ass5ynghnQci.woff2) format("woff2");
  unicode-range:
    U+0100-02AF,
    U+0304,
    U+0308,
    U+0329,
    U+1E00-1E9F,
    U+1EF2-1EFF,
    U+2020,
    U+20A0-20AB,
    U+20AD-20C0,
    U+2113,
    U+2C60-2C7F,
    U+A720-A7FF;
}
@font-face {
  font-family: "Barlow";
  font-style: normal;
  font-weight: 400;
  font-display: swap;
  src: url(/assets/fonts/7cHpv4kjgoGqM7E_DMs5ynghnQ.woff2) format("woff2");
  unicode-range:
    U+0000-00FF,
    U+0131,
    U+0152-0153,
    U+02BB-02BC,
    U+02C6,
    U+02DA,
    U+02DC,
    U+0304,
    U+0308,
    U+0329,
    U+2000-206F,
    U+2074,
    U+20AC,
    U+2122,
    U+2191,
    U+2193,
    U+2212,
    U+2215,
    U+FEFF,
    U+FFFD;
}
@font-face {
  font-family: "Barlow";
  font-style: normal;
  font-weight: 600;
  font-display: swap;
  src: url(/assets/fonts/7cHqv4kjgoGqM7E30-8s51ostz0rdg.woff2) format("woff2");
  unicode-range:
    U+0000-00FF,
    U+0131,
    U+0152-0153,
    U+02BB-02BC,
    U+02C6,
    U+02DA,
    U+02DC,
    U+0304,
    U+0308,
    U+0329,
    U+2000-206F,
    U+2074,
    U+20AC,
    U+2122,
    U+2191,
    U+2193,
    U+2212,
    U+2215,
    U+FEFF,
    U+FFFD;
}

/* src/css/globals.css */
* {
  -moz-box-sizing: border-box;
       box-sizing: border-box;
  -webkit-user-select: none;
     -moz-user-select: none;
      -ms-user-select: none;
          user-select: none;
}
*:focus {
    outline: none;
    border: none;
    box-shadow: none;
  }
html,
body {
  padding: 0;
  margin: 0;
  font-size: 100%;
  font-family:
    "Barlow",
    Arial,
    Helvetica,
    sans-serif;
  letter-spacing: 0.0625rem;
  background-color: #000;
  width: 100%;
  width: 100vw;
  min-width: 100%;
  min-width: 100vw;
  height: 100%;
  height: 100vh;
  min-height: 100%;
  min-height: 100vh;
  overflow: hidden;
}
@media screen and (max-width: 31.25rem) {
  html,
  body {
    font-size: 80%;
  }
}
form {
  display: none;
}

/* src/css/container.css */
#kiosk {
  position: relative;
  width: 100%;
  height: 100%;
  overflow: hidden;
  opacity: 1;
  -moz-transition: opacity 1s ease-out;
  transition: opacity 1s ease-out;
  will-change: opacity;
  z-index: var(--z-base);
}

/* src/css/spinner.css */
.kiosk--spinner {
  position: absolute;
  display: block;
  width: 5rem;
  height: 5rem;
  max-width: 80px;
  max-height: 80px;
  left: 50%;
  top: 50%;
  -moz-transform: translate(-50%);
   -ms-transform: translate(-50%);
       transform: translate(-50%);
}

/* src/css/frame.css */
.frame {
  position: absolute;
  display: -moz-box;
  display: flex;
  width: 100%;
  height: 100%;
  top: 0;
  left: 0;
  right: 0;
  bottom: 0;
  overflow: hidden;
  background-color: #000;
  z-index: var(--z-base);
}
.frame--image {
  position: absolute;
  display: -moz-box;
  display: flex;
  -moz-box-pack: center;
       justify-content: center;
  -moz-box-align: center;
       align-items: center;
  width: 100%;
  height: 100%;
}
.frame--image img {
  position: relative;
  max-width: 100%;
  max-height: 100%;
}
.frame--image-fit-contain {
  width: 100%;
  height: 100%;
  -o-object-fit: contain;
     object-fit: contain;
}
.frame--image-fit-cover {
  width: 100%;
  height: 100%;
  -o-object-fit: cover;
     object-fit: cover;
}
.frame--background {
  position: absolute;
  top: -5%;
  left: -5%;
  right: -5%;
  bottom: -5%;
}
.frame--background img {
  opacity: 1;
  -o-object-fit: cover;
     object-fit: cover;
  width: 100%;
  height: 100%;
}
.layout-splitview .frame {
    border: 0.4rem solid black;
    border-radius: 0.75rem;
  }
.layout-splitview.frameless .frame {
    border: none;
    border-radius: 0;
  }
.frame--layout-splitview {
  position: relative;
  width: 100%;
  height: 100%;
  overflow: hidden;
}
.frame--layout-splitview:nth-child(1) {
  border-right: 0.2rem solid black;
  border-radius: 0.75rem;
}
.frame--layout-splitview:nth-child(2) {
  border-left: 0.2rem solid black;
  border-radius: 0.75rem;
}
.frameless .frame--layout-splitview {
  border-radius: 0;
}
.frame--layout-splitview .frame--image {
  position: absolute;
  display: -moz-box;
  display: flex;
  -moz-box-pack: center;
       justify-content: center;
  -moz-box-align: center;
       align-items: center;
}
.layout-splitview-landscape .frame {
    -moz-box-orient: vertical;
    -moz-box-direction: normal;
         flex-direction: column;
    border: 0.4rem solid black;
    border-radius: 0.75rem;
  }
.layout-splitview-landscape.frameless .frame {
    -moz-box-orient: vertical;
    -moz-box-direction: normal;
         flex-direction: column;
    border: none;
    border-radius: 0;
  }
.frame--layout-splitview-landscape {
  position: relative;
  width: 100%;
  height: 100%;
  overflow: hidden;
}
.frame--layout-splitview-landscape:nth-child(1) {
    border-bottom: 0.2rem solid black;
    border-radius: 0.75rem;
  }
.frame--layout-splitview-landscape:nth-child(2) {
    border-top: 0.2rem solid black;
    border-radius: 0.75rem;
  }
.frameless .frame--layout-splitview-landscape {
  border-radius: 0;
}
.frame--layout-splitview-landscape .frame--image {
  position: absolute;
  display: -moz-box;
  display: flex;
  -moz-box-pack: center;
       justify-content: center;
  -moz-box-align: center;
       align-items: center;
}
.transition-none.frameless .frame {
  background-color: transparent;
}
#kiosk.htmx-swapping {
  opacity: 0;
  -moz-transition: opacity 1s ease-out;
  transition: opacity 1s ease-out;
  will-change: opacity;
}
@-moz-keyframes fade-in {
  from {
    opacity: 0;
  }
  to {
    opacity: 1;
  }
}
@keyframes fade-in {
  from {
    opacity: 0;
  }
  to {
    opacity: 1;
  }
}
.transition-cross-fade .frame {
  -moz-animation-name: fade-in;
       animation-name: fade-in;
  -moz-animation-fill-mode: forwards;
       animation-fill-mode: forwards;
  opacity: 0;
  will-change: opacity;
}

/* src/css/image.css */
<<<<<<< HEAD
.polling-paused.more-info .asset--metadata {
=======
.polling-paused.more-info .image--metadata, .polling-paused.redirects-open .image--metadata {
>>>>>>> 2edc8061
    opacity: 0.2;
  }
.asset--metadata {
  position: absolute;
  display: -moz-box;
  display: flex;
  gap: 0.5rem;
  -moz-box-orient: vertical;
  -moz-box-direction: normal;
       flex-direction: column;
  -moz-box-align: end;
       align-items: flex-end;
  bottom: 0;
  right: 0;
  max-width: 70vw;
  padding: 1rem;
  color: #fff;
  font-size: 1.1rem;
  text-align: right;
  text-shadow: 0 0 1.25rem rgba(0, 0, 0, 0.6);
}
.asset--metadata--theme-fade::before {
  content: "";
  position: absolute;
  bottom: 0;
  right: 0;
  width: 150%;
  height: 200%;
  background-image: -moz-radial-gradient(100% 100%, 100% 100%, var(--fade-gradient));
  background-image: radial-gradient(100% 100% at 100% 100%, var(--fade-gradient));
  z-index: var(--z-base);
}
.frame--layout-splitview:nth-child(1) .asset--metadata--theme-fade::before {
  content: "";
  position: absolute;
  bottom: 0;
  right: unset;
  left: 0;
  width: 150%;
  height: 200%;
  background-image: -moz-radial-gradient(0% 100%, 100% 100%, var(--fade-gradient));
  background-image: radial-gradient(100% 100% at 0% 100%, var(--fade-gradient));
  z-index: var(--z-base);
}
.asset--metadata--theme-solid {
  padding-left: 1.5rem;
  background-color: rgba(0, 0, 0, 0.6);
  border-radius: 2rem 0 0 0;
}
.frame--layout-splitview:nth-child(1) .asset--metadata--theme-solid {
  padding-right: 1.5rem;
  background-color: rgba(0, 0, 0, 0.6);
  border-radius: 0 2rem 0 0;
}
.asset--metadata .responsive-break {
  display: none;
}
.asset--metadata:empty,
.asset--metadata div:empty {
  display: none;
  padding: 0;
}
.asset--metadata div {
  z-index: 1;
}
.asset--metadata--date {
  font-size: 1.3rem;
}
.asset--metadata--exif {
}
.asset--metadata--exif--fnumber {
  display: inline-block;
  font-size: 0.84rem;
  font-weight: bold;
  -moz-transform: translate(0.0625rem, -0.1875rem);
   -ms-transform: translate(0.0625rem, -0.1875rem);
       transform: translate(0.0625rem, -0.1875rem);
}
.asset--metadata--exif--seperator {
  opacity: 0.3;
  padding: 0 0.5rem;
}
.frame--layout-splitview .asset--metadata--desciption, .frame--layout-splitview-landscape .asset--metadata--desciption {
    max-width: 50%;
  }
.frame--layout-splitview:nth-child(1) .asset--metadata {
  position: absolute;
  display: -moz-box;
  display: flex;
  gap: 0.5rem;
  -moz-box-orient: vertical;
  -moz-box-direction: normal;
       flex-direction: column;
  -moz-box-align: start;
       align-items: flex-start;
  bottom: 0;
  left: 0;
  right: unset;
  max-width: 70vw;
  color: #fff;
  font-size: 1.1rem;
  text-align: left;
  text-shadow: 0 0 1.25rem rgba(0, 0, 0, 0.6);
}
.frame--image-zoom img {
  -moz-animation-direction: normal;
       animation-direction: normal;
  -moz-animation-duration: inherit;
       animation-duration: inherit;
  -moz-transition-timing-function: linear;
       transition-timing-function: linear;
  -moz-animation-fill-mode: forwards;
       animation-fill-mode: forwards;
  -moz-transform-origin: inherit;
   -ms-transform-origin: inherit;
       transform-origin: inherit;
  -o-object-position: inherit;
     object-position: inherit;
  will-change: transform;
}
.frame .frame--image-zoom-in img {
  -moz-animation-name: image-zoom-in;
       animation-name: image-zoom-in;
}
.frame .frame--image-zoom-out img {
  -moz-animation-name: image-zoom-out;
       animation-name: image-zoom-out;
}
.frame .frame--image-smart-zoom-out img {
  -moz-animation-name: image-smart-zoom-out;
       animation-name: image-smart-zoom-out;
}
.frame .frame--image-smart-zoom-in img {
  -moz-animation-name: image-smart-zoom-in;
       animation-name: image-smart-zoom-in;
}
.polling-paused .frame {
  -moz-animation-play-state: paused;
       animation-play-state: paused;
}
.polling-paused .frame img {
    -moz-animation-play-state: paused;
         animation-play-state: paused;
  }
@media screen and (max-width: 31.25rem) {
  .asset--metadata {
    padding: 0.5rem !important;
    max-width: 50vw;
  }
  .asset--metadata--desciption {
    max-width: 100%;
  }
  .asset--metadata--date,
  .asset--metadata--exif,
  .asset--metadata--location {
    padding-left: 0.5rem;
  }
    .asset--metadata--location span {
      display: none;
    }
    .asset--metadata--location .responsive-break {
      display: inline;
    }
}

/* src/css/more-info.css */
#more-info {
  display: none;
}
#more-info * {
    -webkit-user-select: text;
       -moz-user-select: text;
        -ms-user-select: text;
            user-select: text;
  }
.polling-paused.more-info .frame--image img,
  .polling-paused.more-info .frame--background img,
  .polling-paused.more-info .frame--video video {
    -webkit-filter: grayscale(1) blur(4px) brightness(0.4);
            filter: grayscale(1) blur(4px) brightness(0.4);
  }
.polling-paused.more-info #more-info {
    position: absolute;
    top: 0;
    left: 0;
    width: 100%;
    height: 100%;
    display: -moz-box;
    display: flex;
    gap: 0.4rem;
    padding: 0.4rem;
    z-index: var(--z-overlay);
  }
.polling-paused.more-info #more-info .more-info--image {
      width: 100%;
      height: 100%;
      background-color: rgb(51 52 96 / 60%);
      display: -moz-box;
      display: flex;
      -moz-box-align: center;
           align-items: center;
      -moz-box-orient: vertical;
      -moz-box-direction: normal;
           flex-direction: column;
      -moz-box-pack: justify;
           justify-content: space-between;
      gap: 2rem;
      padding: 6rem 3rem 3rem 3rem;
      color: #fff;
      border-radius: 0.74rem;
      overflow: hidden;
    }
.polling-paused.more-info #more-info .more-info--image .more-info--image--data {
        display: -moz-box;
        display: flex;
        width: -webkit-fit-content;
        width: -moz-fit-content;
        width: fit-content;
        -moz-box-flex: 1;
             flex: 1;
        -moz-box-orient: vertical;
        -moz-box-direction: normal;
             flex-direction: column;
        -moz-box-pack: center;
             justify-content: center;
        gap: 1rem;
      }
.polling-paused.more-info #more-info .more-info--image h3 {
        margin: 0.5rem 0;
      }
.polling-paused.more-info #more-info .more-info--image .more-info--image--maps-link {
        color: #fff;
        text-decoration: none;
      }
.polling-paused.more-info #more-info .more-info--image .more-info--image--qr-code {
        display: -moz-box;
        display: flex;
        -moz-box-align: end;
             align-items: flex-end;
        -moz-box-pack: center;
             justify-content: center;
      }
.polling-paused.more-info #more-info .more-info--image .more-info--image--qr-code img {
          max-width: 14rem;
          border-radius: 0.5rem;
        }
.polling-paused.more-info.layout-splitview-landscape #more-info {
    -moz-box-orient: vertical;
    -moz-box-direction: normal;
         flex-direction: column;
  }
.polling-paused.more-info.layout-splitview-landscape #more-info .more-info--image {
      -moz-box-orient: horizontal;
      -moz-box-direction: normal;
           flex-direction: row;
    }
.more-info--button-group {
  display: -moz-box;
  display: flex;
  gap: 1rem;
  flex-wrap: wrap;
  padding-top: 1rem;
}
.more-info--webhook,
.more-info--image-link {
  font-family:
    "Barlow",
    Arial,
    Helvetica,
    sans-serif;
  background-color: var(--mint-green);
  outline: none;
  border: none;
  color: var(--cool-grey);
  font-weight: 600;
  border-radius: 0.4rem;
  padding: 0.5rem 2rem;
  font-size: 1rem;
  cursor: pointer;
  text-decoration: none;
  transition: -webkit-filter 0.2s ease;
  -moz-transition: filter 0.2s ease;
  transition: filter 0.2s ease;
  transition: filter 0.2s ease, -webkit-filter 0.2s ease;
}
.more-info--webhook:hover, .more-info--image-link:hover {
    -webkit-filter: brightness(85%);
            filter: brightness(85%);
  }
.frameless.more-info #more-info {
    padding: 0;
  }
.frameless.more-info #more-info .more-info--image {
      border-radius: 0;
    }

/* src/css/error.css */
.error-container {
  position: absolute;
  display: -moz-box;
  display: flex;
  -moz-box-pack: center;
       justify-content: center;
  -moz-box-align: center;
       align-items: center;
  width: 100%;
  height: 100%;
  background-color: #000;
}
.error {
  background-color: rgba(204, 0, 0, 0.4);
  border: 0.125rem solid rgb(204, 0, 0);
  max-width: 35rem;
  width: 100%;
  color: #fff;
  padding: 2rem;
  border-radius: 0.75rem;
}
.error svg {
    max-width: 2rem;
    fill: #fff;
  }
.error ul li {
    padding-bottom: 0.5rem;
  }
.error--title {
  font-size: 2.5rem;
  margin: 1rem 0;
}
.error--message {
  font-size: 1.2rem;
  line-height: 1.3;
  margin-bottom: 0;
}

/* src/css/progress.css */
.progress {
  position: absolute;
  top: 0;
  width: 100%;
  height: 0.18rem;
  z-index: var(--z-progress);
}
.progress--bar {
  position: absolute;
  width: 0;
  height: 100%;
  top: 0;
  left: 0;
  border-radius: 0 1rem 1rem 0;
  background-color: #1e83f7;
  -moz-transition: width 0.1s linear;
  transition: width 0.1s linear;
  -moz-transform: translateZ(0);
       transform: translateZ(0);
  will-change: width;
  -webkit-backface-visibility: hidden;
     -moz-backface-visibility: hidden;
          backface-visibility: hidden;
}

/* src/css/offline.css */
#offline {
  position: absolute;
  bottom: 1rem;
  left: 50%;
  margin-left: -1.5rem;
  width: 3rem;
  height: 3rem;
  display: none;
  z-index: var(--z-offline);
}
#offline svg {
  -webkit-filter: drop-shadow(0rem 0rem 1rem black);
          filter: drop-shadow(0rem 0rem 1rem black);
}
.offline {
  display: block !important;
}
.sleep #offline {
  opacity: 0.5;
}

/* src/css/clock-weather-container.css */
.polling-paused.more-info #clock-weather-container, .polling-paused.redirects-open #clock-weather-container {
    opacity: 0.2;
  }
#clock-weather-container {
  position: absolute;
  display: -moz-box;
  display: flex;
  -moz-box-orient: vertical;
  -moz-box-direction: normal;
       flex-direction: column;
  -moz-box-pack: justify;
       justify-content: space-between;
  height: 100%;
  height: 100vh;
  min-height: 100%;
  min-height: 100vh;
  top: 0;
  left: 0;
  bottom: 0;
  z-index: var(--z-clock);
}
.layout-splitview #clock-weather-container {
  -moz-box-orient: horizontal;
  -moz-box-direction: normal;
       flex-direction: row;
  width: 100%;
  height: auto;
  min-height: auto;
  bottom: unset;
}
.sleep #clock-weather-container {
  height: 100%;
  width: 100%;
  z-index: var(--z-sleep-clock);
}

/* src/css/clock.css */
#clock {
  position: relative;
  color: #fff;
  font-size: 3rem;
  text-shadow: 0 0 1.25rem rgba(0, 0, 0, 0.6);
  padding: 1rem;
  z-index: var(--z-clock);
}
@media screen and (max-width: 31.25rem) {
  #clock {
    padding: 0.5rem;
  }
}
.clock--theme-fade::before {
  content: "";
  position: absolute;
  bottom: unset;
  top: 0;
  left: 0;
  width: 150%;
  height: 200%;
  background-image: -moz-radial-gradient(0% 0%, 100% 100%, var(--fade-gradient));
  background-image: radial-gradient(100% 100% at 0% 0%, var(--fade-gradient));
  z-index: var(--z-base);
}
.clock--theme-solid {
  background-color: rgba(0, 0, 0, 0.6);
  border-radius: 0 0 2rem 0;
}
.clock--date {
  position: relative;
  font-size: 1.5rem;
  z-index: 1;
}
.clock--time {
  position: relative;
  padding-right: 3rem;
  font-size: 3rem;
  z-index: 1;
}
.sleep #clock {
    position: absolute;
    top: 50%;
    left: 50%;
    bottom: unset;
    right: unset;
    -moz-transform: translate(-50%, -50%);
     -ms-transform: translate(-50%, -50%);
         transform: translate(-50%, -50%);
    opacity: 0.1;
    z-index: var(--z-sleep-clock);
    line-height: 1;
    -moz-animation-name: clock-screesaver;
         animation-name: clock-screesaver;
    -moz-animation-duration: 3600s;
         animation-duration: 3600s;
    -moz-animation-timing-function: step-end;
         animation-timing-function: step-end;
    -moz-animation-iteration-count: infinite;
         animation-iteration-count: infinite;
  }
.sleep .clock--date {
    font-size: 8vw;
  }
.sleep .clock--time {
    padding-right: 0;
    font-size: 18vw;
  }
.sleep #clock::before {
    display: none;
  }
@-moz-keyframes clock-screesaver {
  0% {
    top: 50%;
    left: 50%;
    bottom: unset;
    right: unset;
    -moz-transform: translate(-50%, -50%);
         transform: translate(-50%, -50%);
  }
  11% {
    top: 5%;
    left: 5%;
    bottom: unset;
    right: unset;
    -moz-transform: translate(-5%, -5%);
         transform: translate(-5%, -5%);
  }
  22% {
    top: unset;
    left: unset;
    bottom: 5%;
    right: 5%;
    -moz-transform: translate(5%, 5%);
         transform: translate(5%, 5%);
  }
  33% {
    top: 5%;
    left: unset;
    bottom: unset;
    right: 5%;
    -moz-transform: translate(5%, -5%);
         transform: translate(5%, -5%);
  }
  44% {
    top: unset;
    left: 5%;
    bottom: 5%;
    right: unset;
    -moz-transform: translate(-5%, 5%);
         transform: translate(-5%, 5%);
  }
  55% {
    top: 5%;
    left: 50%;
    bottom: unset;
    right: unset;
    -moz-transform: translate(-50%, -5%);
         transform: translate(-50%, -5%);
  }
  66% {
    top: unset;
    left: unset;
    bottom: 5%;
    right: 50%;
    -moz-transform: translate(50%, 5%);
         transform: translate(50%, 5%);
  }
  77% {
    top: 50%;
    left: unset;
    bottom: unset;
    right: 5%;
    -moz-transform: translate(5%, -50%);
         transform: translate(5%, -50%);
  }
  88% {
    top: 50%;
    left: 5%;
    bottom: unset;
    right: unset;
    -moz-transform: translate(-5%, -50%);
         transform: translate(-5%, -50%);
  }
  100% {
    top: 50%;
    left: 50%;
    bottom: unset;
    right: unset;
    -moz-transform: translate(-50%, -50%);
         transform: translate(-50%, -50%);
  }
}
@keyframes clock-screesaver {
  0% {
    top: 50%;
    left: 50%;
    bottom: unset;
    right: unset;
    -moz-transform: translate(-50%, -50%);
         transform: translate(-50%, -50%);
  }
  11% {
    top: 5%;
    left: 5%;
    bottom: unset;
    right: unset;
    -moz-transform: translate(-5%, -5%);
         transform: translate(-5%, -5%);
  }
  22% {
    top: unset;
    left: unset;
    bottom: 5%;
    right: 5%;
    -moz-transform: translate(5%, 5%);
         transform: translate(5%, 5%);
  }
  33% {
    top: 5%;
    left: unset;
    bottom: unset;
    right: 5%;
    -moz-transform: translate(5%, -5%);
         transform: translate(5%, -5%);
  }
  44% {
    top: unset;
    left: 5%;
    bottom: 5%;
    right: unset;
    -moz-transform: translate(-5%, 5%);
         transform: translate(-5%, 5%);
  }
  55% {
    top: 5%;
    left: 50%;
    bottom: unset;
    right: unset;
    -moz-transform: translate(-50%, -5%);
         transform: translate(-50%, -5%);
  }
  66% {
    top: unset;
    left: unset;
    bottom: 5%;
    right: 50%;
    -moz-transform: translate(50%, 5%);
         transform: translate(50%, 5%);
  }
  77% {
    top: 50%;
    left: unset;
    bottom: unset;
    right: 5%;
    -moz-transform: translate(5%, -50%);
         transform: translate(5%, -50%);
  }
  88% {
    top: 50%;
    left: 5%;
    bottom: unset;
    right: unset;
    -moz-transform: translate(-5%, -50%);
         transform: translate(-5%, -50%);
  }
  100% {
    top: 50%;
    left: 50%;
    bottom: unset;
    right: unset;
    -moz-transform: translate(-50%, -50%);
         transform: translate(-50%, -50%);
  }
}

/* src/css/weather.css */
#weather {
  position: relative;
  color: #fff;
  text-shadow: 0 0 1.25rem rgba(0, 0, 0, 0.6);
  padding: 1rem 1.5rem 1rem 1rem;
  z-index: var(--z-clock);
}
.layout-splitview #weather {
  padding: 1rem 1rem 1rem 1.5rem;
}
@media screen and (max-width: 31.25rem) {
  #weather {
    padding: 0.5rem 1rem 0.5rem 0.5rem;
  }
  .layout-splitview #weather {
    padding: 0.5rem 0.5rem 0.5rem 1rem;
  }
}
.weather--theme-fade::before {
  content: "";
  position: absolute;
  bottom: 0;
  left: 0;
  width: 150%;
  height: 200%;
  background-image: -moz-radial-gradient(0% 100%, 100% 100%, var(--fade-gradient));
  background-image: radial-gradient(100% 100% at 0% 100%, var(--fade-gradient));
  z-index: var(--z-base);
}
.weather {
  position: relative;
  display: -moz-box;
  display: flex;
  -moz-box-orient: vertical;
  -moz-box-direction: normal;
       flex-direction: column;
  font-size: 1rem;
  z-index: 1;
}
.weather--temp {
  display: -moz-box;
  display: flex;
  font-size: 3rem;
  font-weight: bold;
  gap: 0.5rem;
}
.weather--temp--value {
  display: -moz-box;
  display: flex;
}
.weather--temp--unit {
  font-size: 1.5rem;
  padding: 0.6rem 0 0 0.1rem;
}
.weather--description {
  display: -moz-box;
  display: flex;
  padding-top: 0.1rem;
  gap: 0.5rem;
  -moz-box-align: end;
       align-items: end;
}
.weather--description--icon {
  width: 1rem;
  height: 1rem;
}
.weather--description--icon svg {
  fill: #fff;
  opacity: 0.8;
  -webkit-filter: drop-shadow(0 0 1rem rgba(0, 0, 0, 1));
          filter: drop-shadow(0 0 1rem rgba(0, 0, 0, 1));
}
.weather--description--value {
  z-index: 1;
}
.layout-splitview #weather,
  .layout-splitview .weather {
    text-align: right;
    -moz-box-align: end;
         align-items: flex-end;
  }
.layout-splitview .weather--theme-fade::before {
    content: "";
    position: absolute;
    top: 0;
    left: unset;
    right: 0;
    bottom: unset;
    width: 150%;
    height: 200%;
    background-image: -moz-radial-gradient(100% 0%, 100% 100%, var(--fade-gradient));
    background-image: radial-gradient(100% 100% at 100% 0%, var(--fade-gradient));
    z-index: var(--z-base);
  }
.layout-splitview .weather--theme-solid {
    border-radius: 0 0 0 2rem;
  }
.weather--theme-solid {
  background-color: rgba(0, 0, 0, 0.6);
  border-radius: 0 2rem 0 0;
  align-self: start;
}
.sleep #weather {
  display: none;
}

/* src/css/menu.css */
#navigation-interaction-area {
  position: absolute;
  top: 0;
  right: 0;
  bottom: 0;
  left: 0;
  display: -moz-box;
  display: flex;
  -moz-box-pack: center;
       justify-content: center;
  width: 100%;
  height: 100%;
  z-index: var(--z-interaction);
  background-color: transparent;
}
#navigation-interaction-area--previous-asset,
#navigation-interaction-area--next-asset {
  width: 50%;
  height: 100%;
}
#navigation-interaction-area--menu {
  position: absolute;
  width: 50%;
  height: 50%;
}
.navigation {
  display: -moz-box;
  display: flex;
  gap: 1.4rem;
  position: absolute;
  top: 1rem;
  right: 50%;
  -moz-transform: translateX(50%);
   -ms-transform: translateX(50%);
       transform: translateX(50%);
  padding: 0.5rem;
  background-color: rgba(0, 0, 0, 0.5);
  border-radius: 40rem;
  opacity: 1;
  visibility: visible;
  -moz-transition: opacity 0.5s ease;
  transition: opacity 0.5s ease;
  will-change: opacity;
  box-shadow: rgba(17, 17, 26, 0.1) 0rem 0.25rem 1rem, rgba(17, 17, 26, 0.05) 0rem 0.5rem 2rem;
  z-index: var(--z-navigation);
}
.navigation--item {
  width: 3.62rem;
  height: 3.62rem;
  display: -moz-box;
  display: flex;
  -moz-box-align: center;
       align-items: center;
  -moz-box-pack: center;
       justify-content: center;
  cursor: pointer;
}
.navigation--item:hover {
    background-color: var(--mint-green);
  }
.navigation--item:hover svg {
      fill: var(--cool-grey);
    }
.navigation--item--separator {
  border: 0.0625rem solid rgba(255, 255, 255, 0.2);
}
.navigation-hidden {
  -moz-transition-duration: 0s;
       transition-duration: 0s;
  opacity: 0;
  visibility: hidden;
}
.navigation svg {
  fill: white;
  width: 1.8rem;
  height: 1.8rem;
}
.rounded {
  border-radius: 40rem;
  background-color: rgba(0, 0, 0, 0.6);
}
.navigation--flush-cache svg {
  fill: white;
}
.navigation--fullscreen--exit {
  display: none;
  visibility: hidden;
}
.navigation--fullscreen-enabled .navigation--fullscreen--exit {
    display: inline;
    visibility: visible;
  }
.navigation--fullscreen-enabled .navigation--fullscreen--enter {
    display: none;
    visibility: hidden;
  }
.navigation--more-info svg {
    width: 1.5rem;
    height: 1.5rem;
  }
.polling-paused.more-info .navigation--more-info {
      background-color: var(--mint-green);
    }
.polling-paused.more-info .navigation--more-info svg {
        fill: var(--cool-grey);
      }
.polling-paused.redirects-open .navigation--links {
      background-color: var(--mint-green);
    }
.polling-paused.redirects-open .navigation--links svg {
        fill: var(--cool-grey);
      }
.navigation--media-buttons {
  display: -moz-box;
  display: flex;
}
.navigation--media-buttons .navigation--item {
  width: 4.62rem;
}
.navigation--play-pause--play {
  display: none;
  visibility: hidden;
}
.polling-paused .navigation--play-pause--play {
    display: inline;
    visibility: visible;
  }
.polling-paused .navigation--play-pause--pause {
    display: none;
    visibility: hidden;
  }
.navigation--next-asset {
  border-radius: 0 60rem 60rem 0;
}
.navigation--prev-asset {
  border-radius: 60rem 0 0 60rem;
}
.navigation--next-asset.disabled,
.navigation--prev-asset.disabled {
  opacity: 0.5;
  cursor: not-allowed;
  pointer-events: none;
}

/* src/css/sleep.css */
#sleep-controller {
  background-color: transparent;
}
.sleep #sleep-controller {
    position: absolute;
    top: 0;
    right: 0;
    bottom: 0;
    left: 0;
    width: 100%;
    height: 100%;
    z-index: var(--z-sleep);
    background-color: black;
    -moz-transition: background-color 3s ease;
    transition: background-color 3s ease;
  }
#sleep-icon {
  position: absolute;
  top: 2rem;
  left: 50%;
  -moz-transform: translate(-50%);
   -ms-transform: translate(-50%);
       transform: translate(-50%);
  padding: 0;
  margin: 0;
  color: #fff;
  display: -moz-box;
  display: flex;
  -moz-box-align: center;
       align-items: center;
  gap: 0.7rem;
  font-size: 1.5rem;
  opacity: 0.1;
}
#sleep-icon svg {
    top: 2px;
    position: relative;
    width: 1.6rem;
    height: 1.6rem;
    fill: #fff;
  }

<<<<<<< HEAD
/* src/css/video.css */
.frame--video {
  position: relative;
  display: -moz-box;
  display: flex;
  -moz-box-pack: center;
       justify-content: center;
  width: 100%;
  height: 100%;
}
.frame--video video {
    max-width: 100%;
    max-height: 100%;
=======
/* src/css/redirects.css */
#redirects-container {
  display: none;
}
#redirects-container * {
    -webkit-user-select: text;
       -moz-user-select: text;
        -ms-user-select: text;
            user-select: text;
  }
.polling-paused.redirects-open .frame--image img {
    -webkit-filter: grayscale(1) blur(4px) brightness(0.4);
            filter: grayscale(1) blur(4px) brightness(0.4);
  }
.polling-paused.redirects-open #redirects-container {
    position: absolute;
    margin: 0.4rem;
    width: -moz-calc(100% - 0.8rem);
    width: calc(100% - 0.8rem);
    height: -moz-calc(100% - 0.8rem);
    height: calc(100% - 0.8rem);
    top: 0;
    left: 0;
    right: 0;
    bottom: 0;
    border-radius: 0.4rem;
    padding: 8.12rem 2rem 2rem 2rem;
    display: -moz-box;
    display: flex;
    -moz-box-pack: center;
         justify-content: center;
    -moz-box-align: center;
         align-items: center;
    background-color: rgb(51 52 96 / 60%);
    z-index: var(--z-overlay);
  }
.polling-paused.redirects-open #redirects-container .redirects {
    width: 100%;
    max-width: 40rem;
    height: 100%;
    padding: 0;
    margin: 0;
    overflow-y: auto;
    display: -moz-box;
    display: flex;
    -moz-box-orient: vertical;
    -moz-box-direction: normal;
         flex-direction: column;
  }
.polling-paused.redirects-open #redirects-container .redirects .redirects--shadow {
      position: relative;
      z-index: var(--z-base);
    }
.polling-paused.redirects-open #redirects-container .redirects .redirects--shadow::before,
      .polling-paused.redirects-open #redirects-container .redirects .redirects--shadow::after {
        content: "";
        position: absolute;
        left: 0;
        right: 0;
        height: 20%;
        pointer-events: none;
        background-image: -moz-radial-gradient(50% 0%, 60% 50%, var(--fade-gradient));
        background-image: radial-gradient(60% 50% at 50% 0%, var(--fade-gradient));
        z-index: var(--z-below);
        opacity: 0.6;
      }
.polling-paused.redirects-open #redirects-container .redirects .redirects--shadow::after {
        bottom: 0;
        top: unset;
        background-image: -moz-radial-gradient(50% 100%, 60% 50%, var(--fade-gradient));
        background-image: radial-gradient(60% 50% at 50% 100%, var(--fade-gradient));
      }
.polling-paused.redirects-open .redirects a {
    display: block;
    padding: 1.5rem 1rem;
    border-bottom: 1px solid rgba(255, 255, 255, 0.2);
    text-decoration: none;
    color: #fff;
  }
.polling-paused.redirects-open .redirects a:hover,
  .polling-paused.redirects-open .redirects a:focus {
    background-color: var(--mint-green);
    color: var(--cool-grey);
    font-weight: bold;
  }
.frameless.redirects-open #redirects-container {
    margin: 0;
    width: 100%;
    height: 100%;
    border-radius: 0;
>>>>>>> 2edc8061
  }

/* src/css/kiosk.css */<|MERGE_RESOLUTION|>--- conflicted
+++ resolved
@@ -372,11 +372,7 @@
 }
 
 /* src/css/image.css */
-<<<<<<< HEAD
-.polling-paused.more-info .asset--metadata {
-=======
-.polling-paused.more-info .image--metadata, .polling-paused.redirects-open .image--metadata {
->>>>>>> 2edc8061
+.polling-paused.more-info .asset--metadata, .polling-paused.redirects-open .asset--metadata {
     opacity: 0.2;
   }
 .asset--metadata {
@@ -1329,7 +1325,6 @@
     fill: #fff;
   }
 
-<<<<<<< HEAD
 /* src/css/video.css */
 .frame--video {
   position: relative;
@@ -1343,7 +1338,8 @@
 .frame--video video {
     max-width: 100%;
     max-height: 100%;
-=======
+  }
+
 /* src/css/redirects.css */
 #redirects-container {
   display: none;
@@ -1434,7 +1430,6 @@
     width: 100%;
     height: 100%;
     border-radius: 0;
->>>>>>> 2edc8061
   }
 
 /* src/css/kiosk.css */