--- conflicted
+++ resolved
@@ -67,24 +67,7 @@
 }
 
 /* In sleep mode */
-<<<<<<< HEAD
-.sleep #clock {
-    position: absolute;
-    top: 50%;
-    left: 50%;
-    bottom: unset;
-    right: unset;
-    transform: translate(-50%, -50%);
-    opacity: 0.1;
-    z-index: 99998;
-    line-height: 1;
 
-    animation-name: clock-screesaver;
-    animation-duration: 3600s;
-    animation-timing-function: step-end;
-    animation-iteration-count: infinite;
-}
-=======
 .sleep {
     #clock {
         position: absolute;
@@ -94,10 +77,14 @@
         right: unset;
         transform: translate(-50%, -50%);
         opacity: 0.1;
-        z-index: 99999;
+        z-index: 99998;
         line-height: 1;
+
+        animation-name: clock-screesaver;
+        animation-duration: 3600s;
+        animation-timing-function: step-end;
+        animation-iteration-count: infinite;
     }
->>>>>>> 9c22d871
 
     .clock--date {
         font-size: 8vw;
@@ -108,9 +95,9 @@
         font-size: 18vw;
     }
 
-<<<<<<< HEAD
-.sleep #clock::before {
-    display: none;
+    #clock::before {
+        display: none;
+    }
 }
 
 @keyframes clock-screesaver {
@@ -202,9 +189,5 @@
         bottom: unset;
         right: unset;
         transform: translate(-50%, -50%);
-=======
-    #clock::before {
-        display: none;
->>>>>>> 9c22d871
     }
 }