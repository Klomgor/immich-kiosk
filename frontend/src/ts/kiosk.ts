--- conflicted
+++ resolved
@@ -355,9 +355,5 @@
   setRequestLock,
   releaseRequestLock,
   checkHistoryExists,
-<<<<<<< HEAD
   handleNewFrame,
-=======
-  clientData,
->>>>>>> f191603e
 };