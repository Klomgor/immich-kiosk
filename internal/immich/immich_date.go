package immich

import (
	"crypto/sha256"
	"encoding/json"
	"fmt"
	"net/url"
	"regexp"
	"slices"
	"strconv"
	"strings"
	"time"

	"github.com/charmbracelet/log"
	"github.com/damongolding/immich-kiosk/internal/cache"
	"github.com/damongolding/immich-kiosk/internal/kiosk"
	"github.com/google/go-querystring/query"
)

// RandomImageInDateRange retrieves a random image from the Immich API within the specified date range.
// Parameters:
//   - dateRange: A string in the format "YYYY-MM-DD_to_YYYY-MM-DD" or using "today" for current date
//   - requestID: Unique identifier for tracking the request
//   - deviceID: ID of the requesting device
//   - isPrefetch: Whether this is a prefetch request
//
// The function handles:
// - Date range parsing and validation
// - Making API requests with retries
// - Caching of results
// - Filtering images based on type/status
// - Ratio checking of images
//
// Returns an error if no valid images are found after max retries
func (i *ImmichAsset) RandomImageInDateRange(dateRange, requestID, deviceID string, isPrefetch bool) error {

	dateStart, dateEnd, err := determineDateRange(dateRange)
	if err != nil {
		return err
	}

<<<<<<< HEAD
	dateStartHuman := dateStart.Format(time.DateOnly)
	dateEndHuman := dateEnd.Format(time.DateOnly)
=======
	dateStartHuman := dateStart.Format("2006-01-02 15:04:05 MST")
	dateEndHuman := dateEnd.Format("2006-01-02 15:04:05 MST")
>>>>>>> 660dc563

	if isPrefetch {
		log.Debug(requestID, "PREFETCH", deviceID, "Getting Random image from", dateStartHuman, "to", dateEndHuman)
	} else {
		log.Debug(requestID+" Getting Random image", "from", dateStartHuman, "to", dateEndHuman)
	}

	for range MaxRetries {

		var immichAssets []ImmichAsset

		u, err := url.Parse(requestConfig.ImmichUrl)
		if err != nil {
			return fmt.Errorf("parsing url: %w", err)
		}

		requestBody := ImmichSearchRandomBody{
			Type:        string(ImageType),
			TakenAfter:  dateStart.Format(time.RFC3339),
			TakenBefore: dateEnd.Format(time.RFC3339),
			WithExif:    true,
			WithPeople:  true,
			Size:        requestConfig.Kiosk.FetchedAssetsSize,
		}

		if requestConfig.ShowArchived {
			requestBody.WithArchived = true
		}

		// convert body to queries so url is unique and can be cached
		queries, _ := query.Values(requestBody)

		apiUrl := url.URL{
			Scheme:   u.Scheme,
			Host:     u.Host,
			Path:     "api/search/random",
			RawQuery: fmt.Sprintf("kiosk=%x", sha256.Sum256([]byte(queries.Encode()))),
		}

		jsonBody, err := json.Marshal(requestBody)
		if err != nil {
			return fmt.Errorf("marshaling request body: %w", err)
		}

		immichApiCall := withImmichApiCache(i.immichApiCall, requestID, deviceID, immichAssets)
		apiBody, err := immichApiCall("POST", apiUrl.String(), jsonBody)
		if err != nil {
			_, _, err = immichApiFail(immichAssets, err, apiBody, apiUrl.String())
			return err
		}

		err = json.Unmarshal(apiBody, &immichAssets)
		if err != nil {
			_, _, err = immichApiFail(immichAssets, err, apiBody, apiUrl.String())
			return err
		}

		apiCacheKey := cache.ApiCacheKey(apiUrl.String(), deviceID, requestConfig.SelectedUser)

		if len(immichAssets) == 0 {
			log.Debug(requestID + " No images left in cache. Refreshing and trying again")
			cache.Delete(apiCacheKey)
			continue
		}

		for immichAssetIndex, asset := range immichAssets {

			if !asset.isValidAsset(ImageOnlyAssetTypes, i.RatioWanted) {
				continue
			}

			err := asset.AssetInfo(requestID, deviceID)
			if err != nil {
				log.Error("Failed to get additional asset data", "error", err)
			}

			if asset.containsTag(kiosk.TagSkip) {
				continue
			}

			if requestConfig.Kiosk.Cache {
				// Remove the current image from the slice
				immichAssetsToCache := slices.Delete(immichAssets, immichAssetIndex, immichAssetIndex+1)
				jsonBytes, err := json.Marshal(immichAssetsToCache)
				if err != nil {
					log.Error("Failed to marshal immichAssetsToCache", "error", err)
					return err
				}

				// replace cache with used image(s) removed
				err = cache.Replace(apiCacheKey, jsonBytes)
				if err != nil {
					log.Debug("Failed to update cache", "error", err, "url", apiUrl.String())
				}
			}

			asset.Bucket = kiosk.SourceDateRange
			asset.BucketID = dateRange

			*i = asset

			return nil
		}

		log.Debug(requestID + " No viable images left in cache. Refreshing and trying again")
		cache.Delete(apiCacheKey)
	}

	return fmt.Errorf("No images found for '%s'. Max retries reached.", dateRange)
}

func determineDateRange(dateRange string) (time.Time, time.Time, error) {
	var dateStart time.Time
	var dateEnd time.Time
	var err error

	switch {
	case strings.EqualFold(dateRange, "today"):
		dateStart, dateEnd = processTodayDateRange()

	case strings.Contains(dateRange, "_to_"):
		dateStart, dateEnd, err = processDateRange(dateRange)
		if err != nil {
			return dateStart, dateEnd, err
		}
	case strings.Contains(dateRange, "last-"):
		dateStart, dateEnd, err = processLastDays(dateRange)
		if err != nil {
			return dateStart, dateEnd, err
		}
	default:
		return dateStart, dateEnd, fmt.Errorf("invalid date filter format: %s. Expected format: YYYY-MM-DD_to_YYYY-MM-DD or last-X", dateRange)
	}

	return dateStart, dateEnd, err
}

// processTodayDateRange returns the start and end times for today's date range.
//
// This function takes no parameters and returns the start and end times for the
// current day in the local timezone. The start time is set to midnight (00:00:00.000000000)
// and the end time is set to just before midnight (23:59:59.999999999).
//
// The time calculations use the system's local timezone settings.
//
// Returns:
//   - time.Time: Start time (beginning of current day at 00:00:00.000000000)
//   - time.Time: End time (end of current day at 23:59:59.999999999)
func processTodayDateRange() (time.Time, time.Time) {
	now := time.Now().Local()
	dateStart := time.Date(now.Year(), now.Month(), now.Day(), 0, 0, 0, 0, time.Local)
	dateEnd := time.Date(now.Year(), now.Month(), now.Day(), 23, 59, 59, 999999999, time.Local)
	return dateStart, dateEnd
}

// processDateRange parses a date range string in the format "YYYY-MM-DD_to_YYYY-MM-DD"
// and returns the start and end times for filtering images.
//
// The function:
// - Accepts a string in format "YYYY-MM-DD_to_YYYY-MM-DD"
// - Supports special value "today" for either date
// - Swaps dates if end date is before start date
// - Adjusts end date to last nanosecond of that day
// - Uses local timezone for parsing dates
// - Returns start time, end time and any error
//
// Example:
//
//	"2023-01-01_to_today" -> Jan 1 2023 00:00:00 to current date 23:59:59.999999999
//	"today_to_2023-12-31" -> current date 00:00:00 to Dec 31 2023 23:59:59.999999999
func processDateRange(dateRange string) (time.Time, time.Time, error) {

	var err error

	dateStart, dateEnd := processTodayDateRange()

	dates := strings.SplitN(dateRange, "_to_", 2)
	if len(dates) != 2 {
		return dateStart, dateEnd, fmt.Errorf("Invalid date range format. Expected 'YYYY-MM-DD_to_YYYY-MM-DD', got '%s'", dateRange)
	}

	if !strings.EqualFold(dates[0], "today") {
		dateStart, err = time.ParseInLocation(time.DateOnly, dates[0], time.Local)
		if err != nil {
			return dateStart, dateEnd, err
		}
	}

	if !strings.EqualFold(dates[1], "today") {
		dateEnd, err = time.ParseInLocation(time.DateOnly, dates[1], time.Local)
		if err != nil {
			return dateStart, dateEnd, err
		}
	}

	if dateEnd.Before(dateStart) {
		dateStart, dateEnd = dateEnd, dateStart
	}

	dateEnd = time.Date(dateEnd.Year(), dateEnd.Month(), dateEnd.Day(), 23, 59, 59, 999999999, dateEnd.Location())

	return dateStart, dateEnd, nil
}

// extractDays extracts a number from a string using regex.
// Returns the first number found in the string or an error if no number is found.
func extractDays(s string) (int, error) {
	re := regexp.MustCompile(`\d+`)
	match := re.FindString(s)
	if match == "" {
		return 0, fmt.Errorf("no number found")
	}
	return strconv.Atoi(match)
}

// processLastDays takes a date range string in the format "last_X" where X is a number of days
// and returns a time range from X days ago to now.
// Returns an error if the number of days cannot be extracted from the string.
func processLastDays(dateRange string) (time.Time, time.Time, error) {

	now := time.Now().Local()
	dateStart := now
	dateEnd := now

	days, err := extractDays(dateRange)
	if err != nil {
		return dateStart, dateEnd, err
	}

	dateStart = dateStart.AddDate(0, 0, -days)

	return dateStart, dateEnd, nil
}<|MERGE_RESOLUTION|>--- conflicted
+++ resolved
@@ -39,13 +39,8 @@
 		return err
 	}
 
-<<<<<<< HEAD
-	dateStartHuman := dateStart.Format(time.DateOnly)
-	dateEndHuman := dateEnd.Format(time.DateOnly)
-=======
 	dateStartHuman := dateStart.Format("2006-01-02 15:04:05 MST")
 	dateEndHuman := dateEnd.Format("2006-01-02 15:04:05 MST")
->>>>>>> 660dc563
 
 	if isPrefetch {
 		log.Debug(requestID, "PREFETCH", deviceID, "Getting Random image from", dateStartHuman, "to", dateEndHuman)
