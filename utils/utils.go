--- conflicted
+++ resolved
@@ -292,7 +292,25 @@
 	return math.Pow((value+0.055)/1.055, 2.4)
 }
 
-<<<<<<< HEAD
+// PickRandomImageType selects a random image type based on the given configuration and weightings.
+// It returns a WeightedAsset representing the picked image type.
+func PickRandomImageType(useWeighting bool, peopleAndAlbums []AssetWithWeighting) WeightedAsset {
+
+	var pickedImage WeightedAsset
+
+	if useWeighting {
+		pickedImage = WeightedRandomItem(peopleAndAlbums)
+	} else {
+		var assetsOnly []WeightedAsset
+		for _, item := range peopleAndAlbums {
+			assetsOnly = append(assetsOnly, item.Asset)
+		}
+		pickedImage = RandomItem(assetsOnly)
+	}
+
+	return pickedImage
+}
+
 func parseTimeString(timeStr string) (time.Time, error) {
 	return time.Parse("1504", timeStr)
 }
@@ -328,23 +346,4 @@
 
 	return (currentTime.After(startTime) || currentTime.Equal(startTime)) &&
 		currentTime.Before(endTime), nil
-=======
-// PickRandomImageType selects a random image type based on the given configuration and weightings.
-// It returns a WeightedAsset representing the picked image type.
-func PickRandomImageType(useWeighting bool, peopleAndAlbums []AssetWithWeighting) WeightedAsset {
-
-	var pickedImage WeightedAsset
-
-	if useWeighting {
-		pickedImage = WeightedRandomItem(peopleAndAlbums)
-	} else {
-		var assetsOnly []WeightedAsset
-		for _, item := range peopleAndAlbums {
-			assetsOnly = append(assetsOnly, item.Asset)
-		}
-		pickedImage = RandomItem(assetsOnly)
-	}
-
-	return pickedImage
->>>>>>> 35681417
 }